--- conflicted
+++ resolved
@@ -698,18 +698,11 @@
 transpose(x::AbstractMatrix)  = [ x[j,i]       | i=1:size(x,2), j=1:size(x,1) ]
 ctranspose(x::AbstractMatrix) = [ conj(x[j,i]) | i=1:size(x,2), j=1:size(x,1) ]
 
-<<<<<<< HEAD
-let permute2_cache = nothing
-
-global permute2
-function permute2(A::AbstractArray, perm)
-	dimsA = size(A)
-=======
+
 let permute_cache = nothing
 global permute
 function permute(A::AbstractArray, perm)
     dimsA = size(A)
->>>>>>> 1b75bef3
     ndimsA = length(dimsA)
     dimsP = ntuple(ndimsA, i->dimsA[perm[i]])
     P = similar(A, dimsP)
@@ -731,7 +724,6 @@
     end
     offset = 1-offset
 
-<<<<<<< HEAD
     function permute2_one(ivars)
     s = { (x = ivars[i]; quote total+= $x*(strides[perm[$i]]) end) | i = 1:ndimsA}
 		quote
@@ -828,31 +820,13 @@
 
 	if is(permute_cache,nothing)
 		permute_cache = HashTable()
-=======
-    function permute_one(ivars)
-        s = { (x = ivars[i]; quote total+= $x*(strides[perm[$i]]) end) | i = 1:ndimsA}
-	quote
-	    total=offset
-	    $(s...)
-	    #println(total)
-	    P[count] = A[total]
-	    count+=1
->>>>>>> 1b75bef3
 	end
     end
 
-<<<<<<< HEAD
     #println("cartesian")
 	gen_cartesian_map(permute_cache, permute_one, ranges, {:A, :P, :perm, :offset, :strides}, A, P, perm, offset, strides)
 	return P
-=======
-    if is(permute_cache,nothing)
-	permute_cache = HashTable()
-    end
->>>>>>> 1b75bef3
-
-    gen_cartesian_map(permute_cache, permute_one, ranges, {:A, :P, :perm, :count, :strides, :offset}, A, P, perm,1, strides, offset)
-    return P
+
 end
 #end let
 end
