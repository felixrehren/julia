## core libc calls ##

hasenv(s::String) = ccall(:getenv, Ptr{Uint8}, (Ptr{Uint8},), s) != C_NULL

function getenv(var::String)
    val = ccall(:getenv, Ptr{Uint8}, (Ptr{Uint8},), var)
    if val == C_NULL
        error("getenv: undefined variable: ", var)
    end
    cstring(val)
end

function setenv(var::String, val::String, overwrite::Bool)
@unix_only begin
    ret = ccall(:setenv, Int32, (Ptr{Uint8},Ptr{Uint8},Int32), var, val, overwrite)
    system_error(:setenv, ret != 0)
end
<<<<<<< HEAD
@windows_only error("Setenv is not yet supported")
#@windows_only begin
#    ret = ccall(:SetEnvironmentVariableA,:stdcall,Int32,(Ptr{Uint8},Ptr{Uint8}),var,val)
#    system_error(:setenv, ret == 0)
#end
=======
@windows_only begin
    ret = ccall(:SetEnvironmentVariableA,stdcall,Int32,(Ptr{Uint8},Ptr{Uint8}),var,val)
    system_error(:setenv, ret == 0)
end
>>>>>>> f0c6dc35
end

setenv(var::String, val::String) = setenv(var, val, true)

function unsetenv(var::String)
@unix_only begin
    ret = ccall(:unsetenv, Int32, (Ptr{Uint8},), var)
    system_error(:unsetenv, ret != 0)
end
@windows_only begin
<<<<<<< HEAD
    ret = ccall(:SetEnvironmentVariableA,Int32,(Ptr{Uint8},Ptr{Uint8}),var,C_NULL)
=======
    ret = ccall(:SetEnvironmentVariableA,stdcall,Int32,(Ptr{Uint8},Ptr{Uint8}),var,C_NULL)
>>>>>>> f0c6dc35
    system_error(:setenv, ret == 0)
end
end

## ENV: hash interface ##

type EnvHash <: Associative{ByteString,ByteString}; end

const ENV = EnvHash()

function ref(::EnvHash, k::String)
    val = ccall(:getenv, Ptr{Uint8}, (Ptr{Uint8},), k)
    if val == C_NULL
        throw(KeyError(k))
    end
    cstring(val)
end

function get(::EnvHash, k::String, deflt)
    val = ccall(:getenv, Ptr{Uint8}, (Ptr{Uint8},), k)
    if val == C_NULL
        return deflt
    end
    cstring(val)
end

has(::EnvHash, k::String) = hasenv(k)
del(::EnvHash, k::String) = unsetenv(k)
assign(::EnvHash, v::String, k::String) = (setenv(k,v); v)

start(::EnvHash) = 0
done(::EnvHash, i) = (ccall(:jl_environ, Any, (Int32,), i) == nothing)
function next(::EnvHash, i)
    env = ccall(:jl_environ, Any, (Int32,), i)
    if env == nothing
        error("index out of range")
    end
    env::ByteString
    m = match(r"^(.*?)=(.*)$"s, env)
    if m == nothing
        error("malformed environment entry: $env")
    end
    (m.captures, i+1)
end
function length(::EnvHash)
    i = 0
    for (k,v) in ENV
        i += 1
    end
    return i
end

function show(io, ::EnvHash)
    for (k,v) = ENV
        println(io, "$k=$v")
    end
end

## misc environment-related functionality ##

tty_cols() = parse_int(Int32, get(ENV,"COLUMNS","80"), 10)
tty_rows() = parse_int(Int32, get(ENV,"LINES","25"), 10)<|MERGE_RESOLUTION|>--- conflicted
+++ resolved
@@ -15,18 +15,10 @@
     ret = ccall(:setenv, Int32, (Ptr{Uint8},Ptr{Uint8},Int32), var, val, overwrite)
     system_error(:setenv, ret != 0)
 end
-<<<<<<< HEAD
-@windows_only error("Setenv is not yet supported")
-#@windows_only begin
-#    ret = ccall(:SetEnvironmentVariableA,:stdcall,Int32,(Ptr{Uint8},Ptr{Uint8}),var,val)
-#    system_error(:setenv, ret == 0)
-#end
-=======
 @windows_only begin
     ret = ccall(:SetEnvironmentVariableA,stdcall,Int32,(Ptr{Uint8},Ptr{Uint8}),var,val)
     system_error(:setenv, ret == 0)
 end
->>>>>>> f0c6dc35
 end
 
 setenv(var::String, val::String) = setenv(var, val, true)
@@ -37,11 +29,7 @@
     system_error(:unsetenv, ret != 0)
 end
 @windows_only begin
-<<<<<<< HEAD
-    ret = ccall(:SetEnvironmentVariableA,Int32,(Ptr{Uint8},Ptr{Uint8}),var,C_NULL)
-=======
     ret = ccall(:SetEnvironmentVariableA,stdcall,Int32,(Ptr{Uint8},Ptr{Uint8}),var,C_NULL)
->>>>>>> f0c6dc35
     system_error(:setenv, ret == 0)
 end
 end
