JULIAHOME = $(abspath ..)
include $(JULIAHOME)/Make.inc

override CFLAGS += $(JCFLAGS)
override CXXFLAGS += $(JCXXFLAGS)

FLAGS = -Wall -Wno-strict-aliasing -fno-omit-frame-pointer \
	-I$(JULIAHOME)/src -I$(JULIAHOME)/src/support -I$(EXTROOT)/include $(CFLAGS) 

DEBUGFLAGS += $(FLAGS)
SHIPFLAGS += $(FLAGS)

<<<<<<< HEAD
julia-release julia-debug: %: %-basic  %-readline
=======
JLDFLAGS =  $(shell $(LLVM_CONFIG) --ldflags) $(OSLIBS) -lpthread $(LDFLAGS) $(RPATH) 

julia-release julia-debug: %: %-basic %-readline
>>>>>>> 01939ccf
	@$(MAKE) -C webserver $@

release debug:
	$(MAKE) julia-$@

%.o: %.c repl.h
	$(QUIET_CC) $(CC) $(CFLAGS) $(SHIPFLAGS) -c $< -o $@
%.do: %.c repl.h
	$(QUIET_CC) $(CC) $(CFLAGS) $(DEBUGFLAGS) -c $< -o $@

julia-release-basic: $(JULIAHOME)/julia-release-basic
julia-debug-basic: $(JULIAHOME)/julia-debug-basic
julia-release-readline: $(JULIAHOME)/julia-release-readline
julia-debug-readline: $(JULIAHOME)/julia-debug-readline

$(JULIAHOME)/julia-release-basic: repl.o repl-basic.o
	$(QUIET_LINK) $(CXX) $(SHIPFLAGS) $^ -o $@ -L$(JULIALIB) -ljulia-release $(JLDFLAGS)
$(JULIAHOME)/julia-debug-basic: repl.do repl-basic.do
	$(QUIET_LINK) $(CXX) $(JLDFLAGS) $(DEBUGFLAGS) $^ -o $@ $(JULIALIB) -ljulia-debug $(JLDFLAGS)

$(JULIAHOME)/julia-release-readline: repl.o repl-readline.o
	$(QUIET_LINK) $(CXX) $(SHIPFLAGS) $^ -o $@ $(READLINE) -L$(JULIALIB) -ljulia-release $(JLDFLAGS)
$(JULIAHOME)/julia-debug-readline: repl.do repl-readline.do
	$(QUIET_LINK) $(CXX) $(JLDFLAGS) $(DEBUGFLAGS) $^ -o $@ $(READLINE) -L$(JULIALIB) -ljulia-debug

clean:
	$(MAKE) -C webserver $@
	rm -f *.o *.do
	rm -f $(JULIAHOME)/julia-*-basic $(JULIAHOME)/julia-*-readline $(JULIAHOME)/julia
<|MERGE_RESOLUTION|>--- conflicted
+++ resolved
@@ -10,13 +10,11 @@
 DEBUGFLAGS += $(FLAGS)
 SHIPFLAGS += $(FLAGS)
 
-<<<<<<< HEAD
 julia-release julia-debug: %: %-basic  %-readline
-=======
+
 JLDFLAGS =  $(shell $(LLVM_CONFIG) --ldflags) $(OSLIBS) -lpthread $(LDFLAGS) $(RPATH) 
 
 julia-release julia-debug: %: %-basic %-readline
->>>>>>> 01939ccf
 	@$(MAKE) -C webserver $@
 
 release debug:
@@ -45,4 +43,4 @@
 clean:
 	$(MAKE) -C webserver $@
 	rm -f *.o *.do
-	rm -f $(JULIAHOME)/julia-*-basic $(JULIAHOME)/julia-*-readline $(JULIAHOME)/julia
+	rm -f $(JULIAHOME)/julia-*-basic $(JULIAHOME)/julia-*-readline $(JULIAHOME)/julia